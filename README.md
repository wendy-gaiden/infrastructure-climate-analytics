<<<<<<< HEAD
# Infrastructure Climate Analytics

## 👨‍💼 About Me

I'm a Civil Engineer with 20+ years of experience, recently graduated with a Master's in Data Science (Oct 2024). This project combines my domain expertise in infrastructure with modern data science techniques.

## Project Overview

Analyzing the relationship between infrastructure resilience and climate adaptation strategies across 50+ countries.

## Technologies Used

-   Python 3.11
-   Pandas, NumPy for data processing
-   Jupyter for exploration
-   Git/GitHub for version control

## How to Run

1.  Clone the repository
2.  Install dependencies: `pip install -r requirements.txt`
3.  Run data collection: `python etl/collect_data.py`
4.  Explore data: `jupyter notebook notebooks/data_exploration.ipynb`
<<<<<<< HEAD
=======
=======

>>>>>>> 77d5b98e
# 🏗️ Infrastructure Climate Analytics

## 👨‍💼 About Me

**Name:** Wendy Lim\
**Background:** Civil Engineer with 20+ years of experience\
**Education:** Master's in Data Science (October 2024), Bachelor of Engineering (Honors): Civil Engineering (Apr 2002)\
**Location:** Johor, Malaysia \| Singapore

## 🎯 Project Purpose

This project serves multiple strategic objectives:

### **Professional Development**

-   **Demonstrate Technical Competency:** Showcase ability to build end-to-end data science solutions using industry-standard tools and practices
-   **Bridge Domain Expertise:** Leverage 20+ years of civil engineering experience with modern data science techniques
-   **Portfolio Development:** Create a comprehensive project that stands out to potential employers and clients

### **Technical Objectives**

-   Build production-ready ETL pipelines using open-source tools (Apache Airflow, DuckDB)
-   Implement data quality frameworks and automated testing
-   Deploy interactive dashboards with real-time data visualization
-   Practice modern software engineering: version control, CI/CD, containerization

### **Real-World Impact**

-   Analyze infrastructure resilience patterns across 50+ countries
-   Identify optimal climate adaptation strategies for different regions
-   Provide actionable insights for sustainable infrastructure development
-   Contribute to the intersection of climate science and infrastructure planning

### **Career Transition Goals**

As a civil engineer transitioning to data science at age 46, this project demonstrates that: - Domain expertise combined with data skills creates unique value - Career pivots bring valuable perspective and maturity - Self-directed learning and project execution prove capability beyond credentials - Age and experience are assets, not limitations

## 💻 Tech Stack

-   **Languages:** Python 3.11
-   **Data Processing:** Pandas, NumPy, DuckDB
-   **ETL Pipeline:** Apache Airflow
-   **Visualization:** Plotly, Matplotlib, Seaborn
-   **Dashboard:** Plotly Dash
-   **Deployment:** Docker, GitHub Actions
-   **Cloud:** AWS/GCP (planned)
-   **Version Control:** Git/GitHub

## 📊 Data Sources

-   World Bank Climate Change Knowledge Portal
-   Our World in Data - Energy Dataset
-   IRENA Renewable Energy Statistics
-   UN Sustainable Development Goals Database
-   National Infrastructure Databases

## 🏃‍♂️ Quick Start

### Prerequisites

-   Python 3.10+
-   Git
-   Docker (optional)

### Installation

``` bash
# Clone repository
git clone https://github.com/wendy-gaiden/infrastructure-climate-analytics.git
cd infrastructure-climate-analytics

# Create virtual environment
python -m venv venv
source venv/bin/activate  # On Windows: venv\Scripts\activate

# Install dependencies
pip install -r requirements.txt

# Run data collection
python etl/collect_data.py

# Launch Jupyter for exploration
jupyter notebook
```

## 📂 Project Structure

```         
infrastructure-climate-analytics/
├── data/
│   ├── raw/              # Original datasets
│   ├── processed/        # Cleaned and transformed data
│   └── final/            # Analysis-ready data
├── etl/
│   ├── collect_data.py   # Data acquisition scripts
│   ├── transform.py      # Data transformation pipeline
│   └── load.py          # Data loading utilities
├── src/
│   ├── analysis/        # Statistical analysis
│   └── models/          # ML models (planned)
├── dashboard/
│   └── app.py          # Plotly Dash application
├── notebooks/
│   ├── 01_exploration.ipynb
│   └── 02_analysis.ipynb
├── tests/              # Unit and integration tests
├── docker/             # Container configuration
└── docs/               # Documentation
```

## 🎓 Why This Project Matters

### **For Potential Employers**

-   Demonstrates ability to handle real-world data challenges
-   Shows proficiency in modern data stack
-   Proves self-directed learning capability
-   Combines domain expertise with technical skills

### **For the Data Science Community**

-   Open-source contribution to climate analytics
-   Reproducible research with documented methodology
-   Bridge between traditional engineering and data science
-   Inspiration for career changers

### **Personal Growth**

-   Continuous learning and skill development
-   Building confidence in new field
-   Creating tangible proof of capabilities
-   Networking with data science community

## 📈 Project Deliverables

1.  **Automated ETL Pipeline** - Production-ready data processing
2.  **Interactive Dashboard** - Real-time visualization of insights
3.  **Analytical Reports** - Comprehensive analysis documentation
4.  **API Endpoints** - Data access for other applications
5.  **Docker Container** - Easy deployment and scaling
6.  **Complete Documentation** - Reproducible methodology

## 🤝 Connect With Me

I'm actively seeking opportunities in data science and would love to connect with: - Data science professionals - Climate tech companies - Infrastructure planning organizations - Fellow career changers

**LinkedIn:** [linkedin.com/in/wendy-gaiden-lim](https://linkedin.com/in/wendy-gaiden-lim)\
**GitHub:** [\@wendy-gaiden](https://github.com/wendy-gaiden)\
**Email:** [wendy.lim\@outlook.com](mailto:wendy.lim@outlook.com){.email}

## 🙏 Acknowledgments

-   My family for supporting this career transition
-   The open-source community for amazing tools
-   Data science educators and content creators
-   Fellow career changers who inspire me daily

------------------------------------------------------------------------

*"It's never too late to become who you might have been."* - George Eliot

**Project Status:** Under active development\
**Last Updated:** Aug 2025\
**Target Completion:** October 2025
<<<<<<< HEAD
>>>>>>> main
=======
# Last updated: Sun 31 Aug 2025 17:21:48 +08
>>>>>>> 77d5b98e
<|MERGE_RESOLUTION|>--- conflicted
+++ resolved
@@ -1,11 +1,11 @@
-<<<<<<< HEAD
 # Infrastructure Climate Analytics
 
 ## 👨‍💼 About Me
 
-I'm a Civil Engineer with 20+ years of experience, recently graduated with a Master's in Data Science (Oct 2024). This project combines my domain expertise in infrastructure with modern data science techniques.
-
-## Project Overview
+**Name:** Wendy Lim\
+**Background:** Civil Engineer with 20+ years of experience\
+**Education:** M.S. Data Science (Oct 2024); B.Eng. (Hons) Civil Engineering (Apr 2002)\
+**Location:** Johor, Malaysia \| Singapore \## Project Overview
 
 Analyzing the relationship between infrastructure resilience and climate adaptation strategies across 50+ countries.
 
@@ -21,20 +21,9 @@
 1.  Clone the repository
 2.  Install dependencies: `pip install -r requirements.txt`
 3.  Run data collection: `python etl/collect_data.py`
-4.  Explore data: `jupyter notebook notebooks/data_exploration.ipynb`
-<<<<<<< HEAD
-=======
-=======
+4.  Explore data: `jupyter notebook notebooks/data_exploration.ipynb` \<\<\<\<\<\<\< HEAD ======= =======
 
->>>>>>> 77d5b98e
-# 🏗️ Infrastructure Climate Analytics
-
-## 👨‍💼 About Me
-
-**Name:** Wendy Lim\
-**Background:** Civil Engineer with 20+ years of experience\
-**Education:** Master's in Data Science (October 2024), Bachelor of Engineering (Honors): Civil Engineering (Apr 2002)\
-**Location:** Johor, Malaysia \| Singapore
+> > > > > > > feature/etl-pipeline \# 🏗️ Infrastructure Climate Analytics
 
 ## 🎯 Project Purpose
 
@@ -190,9 +179,4 @@
 
 **Project Status:** Under active development\
 **Last Updated:** Aug 2025\
-**Target Completion:** October 2025
-<<<<<<< HEAD
->>>>>>> main
-=======
-# Last updated: Sun 31 Aug 2025 17:21:48 +08
->>>>>>> 77d5b98e
+**Target Completion:** October 2025